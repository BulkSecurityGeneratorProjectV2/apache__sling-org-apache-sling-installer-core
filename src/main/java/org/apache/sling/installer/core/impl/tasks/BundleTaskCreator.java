/*
 * Licensed to the Apache Software Foundation (ASF) under one
 * or more contributor license agreements.  See the NOTICE file
 * distributed with this work for additional information
 * regarding copyright ownership.  The ASF licenses this file
 * to you under the Apache License, Version 2.0 (the
 * "License"); you may not use this file except in compliance
 * with the License.  You may obtain a copy of the License at
 *
 *   http://www.apache.org/licenses/LICENSE-2.0
 *
 * Unless required by applicable law or agreed to in writing,
 * software distributed under the License is distributed on an
 * "AS IS" BASIS, WITHOUT WARRANTIES OR CONDITIONS OF ANY
 * KIND, either express or implied.  See the License for the
 * specific language governing permissions and limitations
 * under the License.
 */
package org.apache.sling.installer.core.impl.tasks;

import java.text.MessageFormat;
import java.util.Iterator;

import org.apache.sling.installer.api.InstallableResource;
import org.apache.sling.installer.api.ResourceChangeListener;
import org.apache.sling.installer.api.tasks.ChangeStateTask;
import org.apache.sling.installer.api.tasks.InstallTask;
import org.apache.sling.installer.api.tasks.InstallTaskFactory;
import org.apache.sling.installer.api.tasks.ResourceState;
import org.apache.sling.installer.api.tasks.RetryHandler;
import org.apache.sling.installer.api.tasks.TaskResource;
import org.apache.sling.installer.api.tasks.TaskResourceGroup;
import org.apache.sling.installer.core.impl.BundleBlackList;
import org.apache.sling.installer.core.impl.EntityResourceList;
import org.apache.sling.installer.core.impl.InternalService;
import org.apache.sling.installer.core.impl.PersistentResourceList;
import org.apache.sling.installer.core.impl.RegisteredResourceImpl;
import org.apache.sling.installer.core.impl.Util;
import org.osgi.framework.BundleContext;
import org.osgi.framework.BundleEvent;
import org.osgi.framework.BundleListener;
import org.osgi.framework.Constants;
import org.osgi.framework.FrameworkEvent;
import org.osgi.framework.FrameworkListener;
import org.osgi.framework.Version;
import org.slf4j.Logger;
import org.slf4j.LoggerFactory;

/**
 * Task creator for bundles
 */
public class BundleTaskCreator
    implements InternalService, InstallTaskFactory, FrameworkListener, BundleListener {

    /** If this property is set, the bundle is installed if the currently installed version
     * is the version specified by the property.
     */
    private final static String FORCE_INSTALL_VERSION = "force.install.version";

    /** The logger */
    private final Logger logger =  LoggerFactory.getLogger(this.getClass());

    /** Support service for the tasks */
    private TaskSupport taskSupport;

    /** The bundle context. */
    private BundleContext bundleContext;

    /** The retry handler. */
    private RetryHandler retryHandler;

    private BundleBlackList bundleBlacklist;

    private boolean isMultiVersion;

    /**
     * @see org.apache.sling.installer.core.impl.InternalService#init(org.osgi.framework.BundleContext, org.apache.sling.installer.api.ResourceChangeListener, RetryHandler)
     */
    @Override
    public void init(final BundleContext bc, final ResourceChangeListener listener, final RetryHandler retryHandler) {
        this.bundleContext = bc;
        this.retryHandler = retryHandler;
        
        this.isMultiVersion = Boolean.TRUE.equals(Boolean.valueOf(bc.getProperty("sling.installer.multiversion")));
        this.bundleContext.addBundleListener(this);
        this.bundleContext.addFrameworkListener(this);

        this.taskSupport = new TaskSupport(bc);
        this.bundleBlacklist = new BundleBlackList(bc);
    }

    /**
     * @see org.apache.sling.installer.core.impl.InternalService#deactivate()
     */
    @Override
    public void deactivate() {
        if ( this.bundleContext != null ) {
            this.bundleContext.removeBundleListener(this);
            this.bundleContext.removeFrameworkListener(this);
        }
        if ( this.taskSupport != null ) {
            this.taskSupport = null;
        }
    }

    /**
     * @see org.osgi.framework.FrameworkListener#frameworkEvent(org.osgi.framework.FrameworkEvent)
     */
    @Override
    public void frameworkEvent(final FrameworkEvent event) {
        if ( event.getType() == FrameworkEvent.PACKAGES_REFRESHED ) {
            logger.debug("Received FrameworkEvent triggering a retry of the installer: {}", event);
            this.retryHandler.scheduleRetry();
        }
    }

    /**
     * @see org.osgi.framework.BundleListener#bundleChanged(org.osgi.framework.BundleEvent)
     */
    @Override
    public void bundleChanged(final BundleEvent event) {
        final int t = event.getType();
        if (t == BundleEvent.INSTALLED || t == BundleEvent.RESOLVED || t == BundleEvent.STARTED || t == BundleEvent.UPDATED) {
            logger.debug("Received BundleEvent triggering a retry of the installer: {}", event);
            this.retryHandler.scheduleRetry();
        }
    }

    /**
     * @see org.apache.sling.installer.core.impl.InternalService#getDescription()
     */
    @Override
    public String getDescription() {
        return "Apache Sling Bundle Install Task Factory";
    }

	/**
     * Create a bundle task - install, update or remove
     *
	 * @see org.apache.sling.installer.api.tasks.InstallTaskFactory#createTask(org.apache.sling.installer.api.tasks.TaskResourceGroup)
	 */
	@Override
    public InstallTask createTask(final TaskResourceGroup resourceList) {
	    // quick check of the resource type.
	    final TaskResource toActivate = resourceList.getActiveResource();
	    if ( toActivate.getType().equals(PersistentResourceList.RESTART_ACTIVE_BUNDLES_TYPE) ) {
	        return new RestartActiveBundlesTask(resourceList, this.taskSupport);
	    }
	    if ( !toActivate.getType().equals(InstallableResource.TYPE_BUNDLE) ) {
	        return null;
	    }

	    // check if symbolic name and version is provided in the attributes
        if ( toActivate.getAttribute(Constants.BUNDLE_SYMBOLICNAME) == null ) {
            final Util.BundleHeaders headers = Util.readBundleHeaders(toActivate, logger);
            if ( headers == null ) {
                String message = MessageFormat.format("Resource of type bundle {0} is not really a bundle - manifest entries are missing.", toActivate);
                logger.info(message);
                return new ChangeStateTask(resourceList, ResourceState.IGNORED, message);
            }
            toActivate.setAttribute(Constants.BUNDLE_SYMBOLICNAME, headers.symbolicName);
            toActivate.setAttribute(Constants.BUNDLE_VERSION, headers.version);
            if ( headers.activationPolicy != null ) {
                toActivate.setAttribute(Constants.BUNDLE_ACTIVATIONPOLICY, headers.activationPolicy);
            }
        }
        final String symbolicName = (String)toActivate.getAttribute(Constants.BUNDLE_SYMBOLICNAME);
        final boolean isInstallerCoreBundle = this.bundleContext.getBundle().getSymbolicName().equals(symbolicName);

        // Uninstall
        final InstallTask result;
		if (toActivate.getState() == ResourceState.UNINSTALL) {
            // find the info with the exact version
            final BundleInfo info = this.getBundleInfo(
                    symbolicName,
                    (String)toActivate.getAttribute(Constants.BUNDLE_VERSION));
		    // Remove corresponding bundle if present and if we installed it
		    if ( info != null ) {
	            // if this is an uninstall, check if we have to install an older version
	            // in this case we should do an update instead of uninstall/install (!)
                Iterator<TaskResource> candidatesIt = ((EntityResourceList)resourceList).getActiveResourceIterator();
                TaskResource second = null;
                while (candidatesIt != null && second == null && candidatesIt.hasNext()) {
                    TaskResource candidate = candidatesIt.next();
                    boolean sameVersion = toActivate.getVersion().equals(candidate.getVersion());
                    if (!sameVersion) {
                        if (bundleBlacklist.isBlacklisted(symbolicName, candidate.getVersion())) {
                            String message = MessageFormat.format("Uninstalling blacklisted bundle {0} found at {1}", symbolicName, candidate.getURL());
                            logger.info(message);
                            // blacklisted candidates should be uninstalled to no longer be taken into account anymore
                            ((RegisteredResourceImpl)candidate).setState(ResourceState.UNINSTALL, message);
                        } else {
                            second = candidate;
                        }
                    }
                }
	            if ( second != null &&
	                ( second.getState() == ResourceState.IGNORED || second.getState() == ResourceState.INSTALLED || second.getState() == ResourceState.INSTALL ) ) {
                    second.setAttribute(FORCE_INSTALL_VERSION, info.version.toString());
                    BundleUtil.clearBundleStart(second);
                    logger.debug("Detected downgrade of bundle {}", symbolicName);
                    result = new ChangeStateTask(resourceList, ResourceState.UNINSTALLED, null);
	            } else {
	                // prevent uninstalling the installer itself!
	                if ( isInstallerCoreBundle ) {
	                    logger.debug("Prevent completely uninstalling installer bundle {}", symbolicName);
	                    result = new ChangeStateTask(resourceList, ResourceState.UNINSTALLED, null);
	                } else {
	                    result = new BundleRemoveTask(resourceList, this.taskSupport);
	                }
	            }
		    } else {
	            logger.debug("Bundle {}:{} is not installed anymore - nothing to remove.", symbolicName,
	                    toActivate.getAttribute(Constants.BUNDLE_VERSION));
	            result = new ChangeStateTask(resourceList, ResourceState.UNINSTALLED, null);
	        }

		// Install
		} else {
		    // check for installer and system update
		    final Integer asyncTaskCounter = (Integer)toActivate.getAttribute(InstallTask.ASYNC_ATTR_NAME);
		    if ( asyncTaskCounter != null ) {
                if ( isInstallerCoreBundle ) {
                    result = new InstallerBundleUpdateTask(resourceList, this.taskSupport);
                } else {
                    // system bundle
                    result = new ChangeStateTask(resourceList, ResourceState.INSTALLED, null,
                                    new String[] {InstallTask.ASYNC_ATTR_NAME}, null);
                }
		    } else {
                final Version newVersion = new Version((String) toActivate.getAttribute(Constants.BUNDLE_VERSION));
                if (bundleBlacklist.isBlacklisted(symbolicName, newVersion)) {
                    String message = MessageFormat.format("Ignoring blacklisted bundle {0} found at {1}", symbolicName, toActivate.getURL());
                    logger.info(message);
                    result = new ChangeStateTask(resourceList, ResourceState.IGNORED, message);
                } else {
                    
                    // if not isMultiVersion for install and update, we want the bundle with the
                    // highest version - otherwise only check for very same version (potential updates of snapshots)
                    String bundleVersion = null;
                    if (this.isMultiVersion) {
                        bundleVersion = newVersion.toString();
                    } 

                    final BundleInfo info = this.getBundleInfo(symbolicName, bundleVersion);

                    // check if we should start the bundle as we installed it in the previous run
                    if (info == null) {
                        // bundle is not installed yet: install
                        result = new BundleInstallTask(resourceList, this.taskSupport);
                    } else if (BundleUtil.isBundleStart(toActivate)) {
                        result = new BundleStartTask(resourceList, info.id, this.taskSupport);
                    } else {
                        boolean doUpdate = false;

<<<<<<< HEAD
                    final int compare = info.version.compareTo(newVersion);
                    if (compare < 0) {
                        // installed version is lower -> update
                        doUpdate = true;
                    } else if (compare > 0) {
                        final String forceVersion = (String) toActivate.getAttribute(FORCE_INSTALL_VERSION);
                        if ( forceVersion != null && info.version.compareTo(new Version(forceVersion)) == 0 ) {
=======
                        final int compare = info.version.compareTo(newVersion);
                        if (compare < 0) {
                            // installed version is lower -> update
>>>>>>> c63c5ce5
                            doUpdate = true;
                        } else if (compare > 0) {
                            final String forceVersion = (String) toActivate.getAttribute(FORCE_INSTALL_VERSION);
                            if (forceVersion != null && info.version.compareTo(new Version(forceVersion)) == 0) {
                                doUpdate = true;
                            } else {
                                logger.debug("Bundle " + info.symbolicName + " " + newVersion
                                        + " is not installed, bundle with higher version is already installed.");
                            }
                        } else if (compare == 0 && BundleInfo.isSnapshot(newVersion)) {

                            // installed, same version but SNAPSHOT
                            doUpdate = true;
                        }
                        if (doUpdate) {

                            logger.debug("Scheduling update of {}", toActivate);
                            // check if this is the system bundle
                            if (Constants.SYSTEM_BUNDLE_SYMBOLICNAME.equals(symbolicName)) {
                                result = new SystemBundleUpdateTask(resourceList, this.taskSupport);
                                // check if this is a installer update
                            } else if (isInstallerCoreBundle) {
                                result = new InstallerBundleUpdateTask(resourceList, this.taskSupport);
                            } else {
                                result = new BundleUpdateTask(resourceList, this.taskSupport);
                            }
                        } else if (compare == 0 && (isInstallerCoreBundle
                                || Constants.SYSTEM_BUNDLE_SYMBOLICNAME.equals(symbolicName))) {
                            // the installer core bundle / system bundle has been updated, just set state
                            result = new ChangeStateTask(resourceList, ResourceState.INSTALLED,
                                    "This is the system bundle, therefore nothing was actually done!");
                        } else {
                            String message = MessageFormat.format(
                                    "Nothing to install for {0}, same or newer version {1} already installed.",
                                    toActivate, newVersion);
                            logger.debug(message);
                            result = new ChangeStateTask(resourceList, ResourceState.IGNORED, message);
                        }
                    }
    			}
		    }
            toActivate.setAttribute(FORCE_INSTALL_VERSION, null);
		}
		return result;
	}

    protected BundleInfo getBundleInfo(final String symbolicName, final String version) {
        return BundleInfo.getBundleInfo(this.bundleContext, symbolicName, version);
    }
}<|MERGE_RESOLUTION|>--- conflicted
+++ resolved
@@ -253,19 +253,9 @@
                     } else {
                         boolean doUpdate = false;
 
-<<<<<<< HEAD
-                    final int compare = info.version.compareTo(newVersion);
-                    if (compare < 0) {
-                        // installed version is lower -> update
-                        doUpdate = true;
-                    } else if (compare > 0) {
-                        final String forceVersion = (String) toActivate.getAttribute(FORCE_INSTALL_VERSION);
-                        if ( forceVersion != null && info.version.compareTo(new Version(forceVersion)) == 0 ) {
-=======
                         final int compare = info.version.compareTo(newVersion);
                         if (compare < 0) {
                             // installed version is lower -> update
->>>>>>> c63c5ce5
                             doUpdate = true;
                         } else if (compare > 0) {
                             final String forceVersion = (String) toActivate.getAttribute(FORCE_INSTALL_VERSION);
